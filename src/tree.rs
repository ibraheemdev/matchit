--- conflicted
+++ resolved
@@ -402,11 +402,6 @@
                                     // try backtracking
                                     try_backtrack!();
 
-                                    // try backtracking
-                                    if path != b"/" {
-                                        try_backtrack!();
-                                    }
-
                                     return Err(MatchError::NotFound);
                                 }
                                 // this is the last path segment
@@ -465,25 +460,6 @@
 
                 // nope, try backtracking
                 try_backtrack!();
-<<<<<<< HEAD
-=======
-
-                // TODO: does this *always* means there is an extra trailing slash?
-                if path == b"/" && current.wild_child && current.node_type != NodeType::Root {
-                    return Err(MatchError::unsure(full_path));
-                }
-
-                if !backtracking {
-                    // check if the path is missing a trailing slash
-                    if let Some(i) = current.indices.iter().position(|&c| c == b'/') {
-                        current = &current.children[i];
-
-                        if current.prefix.len() == 1 && current.value.is_some() {
-                            return Err(MatchError::MissingTrailingSlash);
-                        }
-                    }
-                }
->>>>>>> 7766d457
 
                 return Err(MatchError::NotFound);
             }
