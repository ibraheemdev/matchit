use crate::escape::{UnescapedRef, UnescapedRoute};
use crate::{InsertError, MatchError, Params};

use std::cell::UnsafeCell;
use std::cmp::min;
use std::mem;
use std::ops::Range;

/// The types of nodes the tree can hold
#[derive(PartialEq, Eq, PartialOrd, Ord, Debug, Clone)]
pub(crate) enum NodeType {
    /// The root path
    Root,
    /// A route parameter, ex: `/{id}`.
    Param,
    /// A catchall parameter, ex: `/*file`
    CatchAll,
    /// Anything else
    Static,
}

/// A radix tree used for URL path matching.
///
/// See [the crate documentation](crate) for details.
pub struct Node<T> {
    priority: u32,
    wild_child: bool,
    indices: Vec<u8>,
    // see `at` for why an unsafe cell is needed
    value: Option<UnsafeCell<T>>,
    pub(crate) param_remapping: ParamRemapping,
    pub(crate) node_type: NodeType,
    pub(crate) prefix: UnescapedRoute,
    pub(crate) children: Vec<Self>,
}

// SAFETY: we expose `value` per rust's usual borrowing rules, so we can just delegate these traits
unsafe impl<T: Send> Send for Node<T> {}
unsafe impl<T: Sync> Sync for Node<T> {}

impl<T> Node<T> {
    pub fn insert(&mut self, route: impl Into<String>, val: T) -> Result<(), InsertError> {
        let route = route.into().into_bytes();
        let route = UnescapedRoute::new(route);
        let (route, param_remapping) = normalize_params(route)?;
        let mut prefix = route.as_ref();

        self.priority += 1;

        // the tree is empty
        if self.prefix.is_empty() && self.children.is_empty() {
            let last = self.insert_child(prefix, val)?;
            last.param_remapping = param_remapping;
            self.node_type = NodeType::Root;
            return Ok(());
        }

        let mut current = self;

        'walk: loop {
            // find the longest common prefix
            let len = min(prefix.len(), current.prefix.len());
            let common_prefix = (0..len)
                .find(|&i| {
                    prefix[i] != current.prefix[i]
                        || prefix.is_escaped(i) != current.prefix.is_escaped(i)
                })
                .unwrap_or(len);

            // the common prefix is a substring of the current node's prefix, split the node
            if common_prefix < current.prefix.len() {
                let child = Node {
                    prefix: current.prefix.slice_off(common_prefix),
                    children: mem::take(&mut current.children),
                    wild_child: current.wild_child,
                    indices: current.indices.clone(),
                    value: current.value.take(),
                    param_remapping: mem::take(&mut current.param_remapping),
                    priority: current.priority - 1,
                    ..Node::default()
                };

                // the current node now holds only the common prefix
                current.children = vec![child];
                current.indices = vec![current.prefix[common_prefix]];
                current.prefix = current.prefix.slice_until(common_prefix);
                current.wild_child = false;
            }

            // the route has a common prefix, search deeper
            if prefix.len() > common_prefix {
                prefix = prefix.slice_off(common_prefix);

                let next = prefix[0];

                // `/` after param
                if current.node_type == NodeType::Param
                    && next == b'/'
                    && current.children.len() == 1
                {
                    current = &mut current.children[0];
                    current.priority += 1;

                    continue 'walk;
                }

                // find a child that matches the next path byte
                for mut i in 0..current.indices.len() {
                    // found a match
                    if next == current.indices[i] {
                        // the indice matches literally, but it's actually the start of a wildcard
                        if matches!(next, b'{' | b'}') && !prefix.is_escaped(0) {
                            continue;
                        }

                        i = current.update_child_priority(i);
                        current = &mut current.children[i];
                        continue 'walk;
                    }
                }

                // not a wildcard and there is no matching child node, create a new one
                if (!matches!(next, b'{') || prefix.is_escaped(0))
                    && current.node_type != NodeType::CatchAll
                {
                    current.indices.push(next);
                    let mut child = current.add_child(Node::default());
                    child = current.update_child_priority(child);

                    // insert into the new node
                    let last = current.children[child].insert_child(prefix, val)?;
                    last.param_remapping = param_remapping;
                    return Ok(());
                }

                // inserting a wildcard, and this node already has a wildcard child
                if current.wild_child {
                    // wildcards are always at the end
                    current = current.children.last_mut().unwrap();
                    current.priority += 1;

                    // make sure the wildcard matches
                    if prefix.len() < current.prefix.len()
                        || *current.prefix != prefix[..current.prefix.len()]
                        // catch-alls cannot have children 
                        || current.node_type == NodeType::CatchAll
                        // check for longer wildcard, e.g. :name and :names
                        || (current.prefix.len() < prefix.len()
                            && prefix[current.prefix.len()] != b'/')
                    {
                        return Err(InsertError::conflict(&route, prefix, current));
                    }

                    continue 'walk;
                }

                // otherwise, create the wildcard node
                let last = current.insert_child(prefix, val)?;
                last.param_remapping = param_remapping;
                return Ok(());
            }

            // exact match, this node should be empty
            if current.value.is_some() {
                return Err(InsertError::conflict(&route, prefix, current));
            }

            // add the value to current node
            current.value = Some(UnsafeCell::new(val));
            current.param_remapping = param_remapping;

            return Ok(());
        }
    }

    /// Removes a route from the tree, returning the value if the route existed.
    /// The provided path should be the same as the one used to insert the route (including wildcards).
<<<<<<< HEAD
    pub fn remove(&mut self, full_path: &[u8]) -> Option<T> {
        let mut current = self;
        let full_path = normalize_params(full_path.to_vec()).unwrap().0;
        let mut path = full_path.as_slice();
=======
    pub fn remove(&mut self, full_path: impl Into<String>) -> Option<T> {
        let mut current = self;
        let unescaped = UnescapedRoute::new(full_path.into().into_bytes());
        let full_path = normalize_params(unescaped).ok()?.0.into_inner();
        let mut path: &[u8] = full_path.as_ref();
>>>>>>> 737528ed

        fn drop_child<T>(node: &mut Node<T>, i: usize) -> Option<T> {
            // if the node we are dropping doesn't have any children, we can remove it
            let val = if node.children[i].children.is_empty() {
                // if the parent node only has one child there are no indices
                if node.children.len() == 1 && node.indices.is_empty() {
<<<<<<< HEAD
                    node.children.remove(0).value.take()
                } else {
                    node.indices.remove(i);
                    node.children.remove(i).value.take()
=======
                    node.wild_child = false;
                    node.children.remove(0).value.take()
                } else {
                    let child = node.children.remove(i);
                    // Indices are only used for static nodes
                    if child.node_type == NodeType::Static {
                        node.indices.remove(i);
                    } else {
                        // It was a dynamic node, we remove the wildcard child flag
                        node.wild_child = false;
                    }
                    child.value
>>>>>>> 737528ed
                }
            } else {
                node.children[i].value.take()
            };

            val.map(UnsafeCell::into_inner)
        }

        // Specifice case if we are removing the root node
<<<<<<< HEAD
        if path == current.prefix {
=======
        if path == current.prefix.inner() {
            let val = current.value.take().map(UnsafeCell::into_inner);
            // if the root node has no children, we can just reset it
            if current.children.is_empty() {
                *current = Self::default();
            }
            return val;
        }

        // Specifice case if we are removing the root node
        if path == current.prefix.inner() {
>>>>>>> 737528ed
            let val = current.value.take().map(UnsafeCell::into_inner);
            // if the root node has no children, we can just reset it
            if current.children.is_empty() {
                *current = Self::default();
            }
            return val;
        }

        'walk: loop {
            // the path is longer than this node's prefix, we are expecting a child node
            if path.len() > current.prefix.len() {
                let (prefix, rest) = path.split_at(current.prefix.len());
                // the prefix matches
<<<<<<< HEAD
                if prefix == current.prefix {
=======
                if prefix == current.prefix.inner() {
>>>>>>> 737528ed
                    let first = rest[0];
                    path = rest;

                    // If there is only one child we can continue with the child node
                    if current.children.len() == 1 {
<<<<<<< HEAD
                        if current.children[0].prefix == rest {
=======
                        if current.children[0].prefix.inner() == rest {
>>>>>>> 737528ed
                            return drop_child(current, 0);
                        } else {
                            current = &mut current.children[0];
                            continue 'walk;
                        }
                    }

                    // If there are many we get the index of the child matching the first byte
                    if let Some(i) = current.indices.iter().position(|&c| c == first) {
                        // continue with the child node
<<<<<<< HEAD
                        if current.children[i].prefix == rest {
=======
                        if current.children[i].prefix.inner() == rest {
>>>>>>> 737528ed
                            return drop_child(current, i);
                        } else {
                            current = &mut current.children[i];
                            continue 'walk;
                        }
                    }

                    // If this node has a wildcard child and that it matches our standardized path
                    // we continue with that
                    if current.wild_child
<<<<<<< HEAD
                        && rest[0] == b':'
                        && current.indices.last() == Some(&rest[1])
                    {
                        // continue with the wildcard child
                        if current.children.last_mut().unwrap().prefix == rest {
=======
                        && !current.children.is_empty()
                        && rest.len() > 2
                        && rest[0] == b'{'
                        && rest[2] == b'}'
                    {
                        // continue with the wildcard child
                        if current.children.last_mut().unwrap().prefix.inner() == rest {
>>>>>>> 737528ed
                            return drop_child(current, current.children.len() - 1);
                        } else {
                            current = current.children.last_mut().unwrap();
                            continue 'walk;
                        }
                    }
                }
            }

            return None;
        }
    }

    // add a child node, keeping wildcards at the end
    fn add_child(&mut self, child: Node<T>) -> usize {
        let len = self.children.len();

        if self.wild_child && len > 0 {
            self.children.insert(len - 1, child);
            len - 1
        } else {
            self.children.push(child);
            len
        }
    }

    // increments priority of the given child and reorders if necessary.
    //
    // returns the new index of the child
    fn update_child_priority(&mut self, i: usize) -> usize {
        self.children[i].priority += 1;
        let priority = self.children[i].priority;

        // adjust position (move to front)
        let mut updated = i;
        while updated > 0 && self.children[updated - 1].priority < priority {
            // swap node positions
            self.children.swap(updated - 1, updated);
            updated -= 1;
        }

        // update the index position
        if updated != i {
            self.indices[updated..=i].rotate_right(1);
        }

        updated
    }

    // insert a child node at this node
    fn insert_child(
        &mut self,
        mut prefix: UnescapedRef<'_>,
        val: T,
    ) -> Result<&mut Node<T>, InsertError> {
        let mut current = self;

        loop {
            // search for a wildcard segment
            let wildcard = match find_wildcard(prefix)? {
                Some(w) => w,
                // no wildcard, simply use the current node
                None => {
                    current.value = Some(UnsafeCell::new(val));
                    current.prefix = prefix.to_owned();
                    return Ok(current);
                }
            };

            // catch-all route
            if prefix[wildcard.clone()][1] == b'*' {
                // "/foo/*x/bar"
                if wildcard.end != prefix.len() {
                    return Err(InsertError::InvalidCatchAll);
                }

                // insert prefix before the current wildcard
                if wildcard.start > 0 {
                    current.prefix = prefix.slice_until(wildcard.start).to_owned();
                    prefix = prefix.slice_off(wildcard.start);
                }

                let child = Self {
                    prefix: prefix.to_owned(),
                    node_type: NodeType::CatchAll,
                    value: Some(UnsafeCell::new(val)),
                    priority: 1,
                    ..Self::default()
                };

                let i = current.add_child(child);
                current.wild_child = true;

                return Ok(&mut current.children[i]);
            } else if prefix[wildcard.clone()][0] == b'{' {
                // insert prefix before the current wildcard
                if wildcard.start > 0 {
                    current.prefix = prefix.slice_until(wildcard.start).to_owned();
                    prefix = prefix.slice_off(wildcard.start);
                }

                let child = Self {
                    node_type: NodeType::Param,
                    prefix: prefix.slice_until(wildcard.len()).to_owned(),
                    ..Self::default()
                };

                let child = current.add_child(child);
                current.wild_child = true;
                current = &mut current.children[child];
                current.priority += 1;

                // if the route doesn't end with the wildcard, then there
                // will be another non-wildcard subroute starting with '/'
                if wildcard.len() < prefix.len() {
                    prefix = prefix.slice_off(wildcard.len());
                    let child = Self {
                        priority: 1,
                        ..Self::default()
                    };

                    let child = current.add_child(child);
                    current = &mut current.children[child];
                    continue;
                }

                // otherwise we're done. Insert the value in the new leaf
                current.value = Some(UnsafeCell::new(val));
                return Ok(current);
            }
        }
    }
}

struct Skipped<'n, 'p, T> {
    path: &'p [u8],
    node: &'n Node<T>,
    params: usize,
}

#[rustfmt::skip]
macro_rules! backtracker {
    ($skipped_nodes:ident, $path:ident, $current:ident, $params:ident, $backtracking:ident, $walk:lifetime) => {
        macro_rules! try_backtrack {
            () => {
                // try backtracking to any matching wildcard nodes we skipped while traversing
                // the tree
                while let Some(skipped) = $skipped_nodes.pop() {
                    if skipped.path.ends_with($path) {
                        $path = skipped.path;
                        $current = &skipped.node;
                        $params.truncate(skipped.params);
                        $backtracking = true;
                        continue $walk;
                    }
                }
            };
        }
    };
}

impl<T> Node<T> {
    // it's a bit sad that we have to introduce unsafe here but rust doesn't really have a way
    // to abstract over mutability, so `UnsafeCell` lets us avoid having to duplicate logic between
    // `at` and `at_mut`
    pub fn at<'n, 'p>(
        &'n self,
        full_path: &'p [u8],
    ) -> Result<(&'n UnsafeCell<T>, Params<'n, 'p>), MatchError> {
        let mut current = self;
        let mut path = full_path;
        let mut backtracking = false;
        let mut params = Params::new();
        let mut skipped_nodes = Vec::new();

        'walk: loop {
            backtracker!(skipped_nodes, path, current, params, backtracking, 'walk);

            // the path is longer than this node's prefix, we are expecting a child node
            if path.len() > current.prefix.len() {
                let (prefix, rest) = path.split_at(current.prefix.len());

                // the prefix matches
                if *prefix == *current.prefix {
                    let first = rest[0];
                    let consumed = path;
                    path = rest;

                    // try searching for a matching static child unless we are currently
                    // backtracking, which would mean we already traversed them
                    if !backtracking {
                        if let Some(i) = current.indices.iter().position(|&c| c == first) {
                            // keep track of wildcard routes we skipped to backtrack to later if
                            // we don't find a math
                            if current.wild_child {
                                skipped_nodes.push(Skipped {
                                    path: consumed,
                                    node: current,
                                    params: params.len(),
                                });
                            }

                            // continue with the child node
                            current = &current.children[i];
                            continue 'walk;
                        }
                    }

                    // we didn't find a match and there are no children with wildcards, there is no match
                    if !current.wild_child {
                        // try backtracking
                        try_backtrack!();

                        // nothing found
                        return Err(MatchError::NotFound);
                    }

                    // handle the wildcard child, which is always at the end of the list
                    current = current.children.last().unwrap();

                    match current.node_type {
                        NodeType::Param => {
                            // check if there are more segments in the path other than this parameter
                            match path.iter().position(|&c| c == b'/') {
                                Some(i) => {
                                    let (param, rest) = path.split_at(i);

                                    if let [child] = current.children.as_slice() {
                                        // store the parameter value
                                        params.push(b"", param);

                                        // continue with the child node
                                        path = rest;
                                        current = child;
                                        backtracking = false;
                                        continue 'walk;
                                    }

                                    // try backtracking
                                    try_backtrack!();

                                    return Err(MatchError::NotFound);
                                }
                                // this is the last path segment
                                None => {
                                    // store the parameter value
                                    params.push(b"", path);

                                    // found the matching value
                                    if let Some(ref value) = current.value {
                                        // remap parameter keys
                                        params.for_each_key_mut(|(i, key)| {
                                            *key = &current.param_remapping[i]
                                        });

                                        return Ok((value, params));
                                    }

                                    // no match, try backtracking
                                    try_backtrack!();

                                    // this node doesn't have the value, no match
                                    return Err(MatchError::NotFound);
                                }
                            }
                        }
                        NodeType::CatchAll => {
                            // catch all segments are only allowed at the end of the route,
                            // either this node has the value or there is no match
                            return match current.value {
                                Some(ref value) => {
                                    // remap parameter keys
                                    params.for_each_key_mut(|(i, key)| {
                                        *key = &current.param_remapping[i]
                                    });

                                    // store the final catch-all parameter
                                    params.push(&current.prefix[2..current.prefix.len() - 1], path);

                                    Ok((value, params))
                                }
                                None => Err(MatchError::NotFound),
                            };
                        }
                        _ => unreachable!(),
                    }
                }
            }

            // this is it, we should have reached the node containing the value
            if *path == *current.prefix {
                if let Some(ref value) = current.value {
                    // remap parameter keys
                    params.for_each_key_mut(|(i, key)| *key = &current.param_remapping[i]);
                    return Ok((value, params));
                }

                // nope, try backtracking
                try_backtrack!();

                return Err(MatchError::NotFound);
            }

            // last chance, try backtracking
            try_backtrack!();

            return Err(MatchError::NotFound);
        }
    }

    #[cfg(feature = "__test_helpers")]
    pub fn check_priorities(&self) -> Result<u32, (u32, u32)> {
        let mut priority: u32 = 0;
        for child in &self.children {
            priority += child.check_priorities()?;
        }

        if self.value.is_some() {
            priority += 1;
        }

        if self.priority != priority {
            return Err((self.priority, priority));
        }

        Ok(priority)
    }
}

/// An ordered list of route parameters keys for a specific route, stored at leaf nodes.
type ParamRemapping = Vec<Vec<u8>>;

/// Returns `path` with normalized route parameters, and a parameter remapping
/// to store at the leaf node for this route.
///
/// Note that the parameter remapping may contain unescaped characters.
fn normalize_params(
    mut path: UnescapedRoute,
) -> Result<(UnescapedRoute, ParamRemapping), InsertError> {
    let mut start = 0;
    let mut original = ParamRemapping::new();

    // parameter names are normalized alphabetically
    let mut next = b'a';

    loop {
        let mut wildcard = match find_wildcard(path.as_ref().slice_off(start))? {
            Some(w) => w,
            None => return Ok((path, original)),
        };

        wildcard.start += start;
        wildcard.end += start;

        // makes sure the param has a valid name
        if wildcard.len() < 2 {
            return Err(InsertError::InvalidParam);
        }

        // don't need to normalize catch-all parameters
        if path[wildcard.clone()][1] == b'*' {
            start = wildcard.end;
            continue;
        }

        // normalize the parameter
        let removed = path.splice(wildcard.clone(), vec![b'{', next, b'}']);

        // remember the original name for remappings
        let mut removed = removed.skip(1).collect::<Vec<_>>();
        removed.pop();
        original.push(removed);

        // get the next key
        next += 1;
        if next > b'z' {
            panic!("too many route parameters");
        }

        start = wildcard.start + 3;
    }
}

/// Restores `route` to it's original, denormalized form.
pub(crate) fn denormalize_params(route: &mut UnescapedRoute, params: &ParamRemapping) {
    let mut start = 0;
    let mut i = 0;

    loop {
        // find the next wildcard
        let mut wildcard = match find_wildcard(route.as_ref().slice_off(start)).unwrap() {
            Some(w) => w,
            None => return,
        };

        wildcard.start += start;
        wildcard.end += start;

        let mut next = match params.get(i) {
            Some(param) => param.clone(),
            None => return,
        };

        next.insert(0, b'{');
        next.push(b'}');

        // denormalize this parameter
        let _ = route.splice(wildcard.clone(), next.clone());

        i += 1;
        start = wildcard.start + next.len();
    }
}

// Searches for a wildcard segment and checks the path for invalid characters.
fn find_wildcard(path: UnescapedRef<'_>) -> Result<Option<Range<usize>>, InsertError> {
    for (start, &c) in path.iter().enumerate() {
        // unescaped closing brace without opening brace
        if c == b'}' && !path.is_escaped(start) {
            return Err(InsertError::InvalidParam);
        }

        // keep going till we find an opening brace
        if c != b'{' {
            continue;
        }

        // escaped opening brace
        if path.is_escaped(start) {
            continue;
        }

        // empty '{}' without parameter name
        if path.get(start + 1) == Some(&b'}') {
            return Err(InsertError::InvalidParam);
        }

        for (i, &c) in path.iter().enumerate().skip(start + 2) {
            match c {
                b'}' => {
                    if path.is_escaped(i) {
                        continue;
                    }

                    if path.get(i - 1) == Some(&b'*') {
                        return Err(InsertError::InvalidParam);
                    }

                    if let Some(&c) = path.get(i + 1) {
                        // prefixes after params are currently unsupported
                        if c != b'/' {
                            return Err(InsertError::InvalidParamSegment);
                        }
                    }

                    return Ok(Some(start..i + 1));
                }
                b'*' | b'/' => return Err(InsertError::InvalidParam),
                _ => {}
            }
        }

        return Err(InsertError::InvalidParam);
    }

    Ok(None)
}

impl<T> Clone for Node<T>
where
    T: Clone,
{
    fn clone(&self) -> Self {
        let value = self.value.as_ref().map(|value| {
            // safety: we only expose &mut T through &mut self
            let value = unsafe { &*value.get() };
            UnsafeCell::new(value.clone())
        });

        Self {
            value,
            prefix: self.prefix.clone(),
            wild_child: self.wild_child,
            node_type: self.node_type.clone(),
            indices: self.indices.clone(),
            children: self.children.clone(),
            param_remapping: self.param_remapping.clone(),
            priority: self.priority,
        }
    }
}

impl<T> Default for Node<T> {
    fn default() -> Self {
        Self {
            param_remapping: ParamRemapping::new(),
            prefix: UnescapedRoute::default(),
            wild_child: false,
            node_type: NodeType::Static,
            indices: Vec::new(),
            children: Vec::new(),
            value: None,
            priority: 0,
        }
    }
}

#[cfg(test)]
impl<T> std::fmt::Display for Node<T> {
    fn fmt(&self, f: &mut std::fmt::Formatter<'_>) -> std::fmt::Result {
        // Display the entire tree structure with the prefix of each node
        // and the value of each leaf node
        fn fmt_node<T>(
            node: &Node<T>,
            f: &mut std::fmt::Formatter<'_>,
            i: usize,
        ) -> std::fmt::Result {
            let prefix = std::str::from_utf8(&node.prefix).unwrap();
            let has_value = node.value.is_some();
            writeln!(f, "{}{} --> {}", "|---".repeat(i), prefix, has_value)?;

            for child in &node.children {
                fmt_node(child, f, i + 1)?;
            }

            Ok(())
        }
        writeln!(f, "root")?;
        fmt_node(self, f, 0)
    }
}

#[cfg(test)]
const _: () = {
    use std::fmt::{self, Debug, Formatter};

    // visualize the tree structure when debugging
    impl<T: Debug> Debug for Node<T> {
        fn fmt(&self, f: &mut Formatter<'_>) -> fmt::Result {
            // safety: we only expose &mut T through &mut self
            let value = unsafe { self.value.as_ref().map(|x| &*x.get()) };

            let indices = self
                .indices
                .iter()
                .map(|&x| char::from_u32(x as _))
                .collect::<Vec<_>>();

            let param_names = self
                .param_remapping
                .iter()
                .map(|x| std::str::from_utf8(x).unwrap())
                .collect::<Vec<_>>();

            f.debug_struct("Node")
                .field("value", &value)
                .field("prefix", &self.prefix)
                .field("node_type", &self.node_type)
                .field("children", &self.children)
                .field("param_names", &param_names)
                .field("indices", &indices)
                .finish()
        }
    }
};

#[cfg(test)]
mod test {
    use super::normalize_params;

    #[test]
    fn test_normalization() {
        let path = "/users/:azda/test/:test";
        let (a, b) = normalize_params(path.to_string().into_bytes()).unwrap();
        let a1 = std::str::from_utf8(&a).unwrap();
        let b1 = std::str::from_utf8(&b[0]).unwrap();
        let b2 = std::str::from_utf8(&b[1]).unwrap();
        assert_eq!(a1, "/users/:a/test/:b");
        assert_eq!(b1, ":azda");
        assert_eq!(b2, ":test");
    }
}<|MERGE_RESOLUTION|>--- conflicted
+++ resolved
@@ -175,30 +175,17 @@
 
     /// Removes a route from the tree, returning the value if the route existed.
     /// The provided path should be the same as the one used to insert the route (including wildcards).
-<<<<<<< HEAD
-    pub fn remove(&mut self, full_path: &[u8]) -> Option<T> {
-        let mut current = self;
-        let full_path = normalize_params(full_path.to_vec()).unwrap().0;
-        let mut path = full_path.as_slice();
-=======
     pub fn remove(&mut self, full_path: impl Into<String>) -> Option<T> {
         let mut current = self;
         let unescaped = UnescapedRoute::new(full_path.into().into_bytes());
         let full_path = normalize_params(unescaped).ok()?.0.into_inner();
         let mut path: &[u8] = full_path.as_ref();
->>>>>>> 737528ed
 
         fn drop_child<T>(node: &mut Node<T>, i: usize) -> Option<T> {
             // if the node we are dropping doesn't have any children, we can remove it
             let val = if node.children[i].children.is_empty() {
                 // if the parent node only has one child there are no indices
                 if node.children.len() == 1 && node.indices.is_empty() {
-<<<<<<< HEAD
-                    node.children.remove(0).value.take()
-                } else {
-                    node.indices.remove(i);
-                    node.children.remove(i).value.take()
-=======
                     node.wild_child = false;
                     node.children.remove(0).value.take()
                 } else {
@@ -211,7 +198,6 @@
                         node.wild_child = false;
                     }
                     child.value
->>>>>>> 737528ed
                 }
             } else {
                 node.children[i].value.take()
@@ -221,9 +207,6 @@
         }
 
         // Specifice case if we are removing the root node
-<<<<<<< HEAD
-        if path == current.prefix {
-=======
         if path == current.prefix.inner() {
             let val = current.value.take().map(UnsafeCell::into_inner);
             // if the root node has no children, we can just reset it
@@ -235,7 +218,6 @@
 
         // Specifice case if we are removing the root node
         if path == current.prefix.inner() {
->>>>>>> 737528ed
             let val = current.value.take().map(UnsafeCell::into_inner);
             // if the root node has no children, we can just reset it
             if current.children.is_empty() {
@@ -249,21 +231,13 @@
             if path.len() > current.prefix.len() {
                 let (prefix, rest) = path.split_at(current.prefix.len());
                 // the prefix matches
-<<<<<<< HEAD
-                if prefix == current.prefix {
-=======
                 if prefix == current.prefix.inner() {
->>>>>>> 737528ed
                     let first = rest[0];
                     path = rest;
 
                     // If there is only one child we can continue with the child node
                     if current.children.len() == 1 {
-<<<<<<< HEAD
-                        if current.children[0].prefix == rest {
-=======
                         if current.children[0].prefix.inner() == rest {
->>>>>>> 737528ed
                             return drop_child(current, 0);
                         } else {
                             current = &mut current.children[0];
@@ -274,11 +248,7 @@
                     // If there are many we get the index of the child matching the first byte
                     if let Some(i) = current.indices.iter().position(|&c| c == first) {
                         // continue with the child node
-<<<<<<< HEAD
-                        if current.children[i].prefix == rest {
-=======
                         if current.children[i].prefix.inner() == rest {
->>>>>>> 737528ed
                             return drop_child(current, i);
                         } else {
                             current = &mut current.children[i];
@@ -289,13 +259,6 @@
                     // If this node has a wildcard child and that it matches our standardized path
                     // we continue with that
                     if current.wild_child
-<<<<<<< HEAD
-                        && rest[0] == b':'
-                        && current.indices.last() == Some(&rest[1])
-                    {
-                        // continue with the wildcard child
-                        if current.children.last_mut().unwrap().prefix == rest {
-=======
                         && !current.children.is_empty()
                         && rest.len() > 2
                         && rest[0] == b'{'
@@ -303,7 +266,6 @@
                     {
                         // continue with the wildcard child
                         if current.children.last_mut().unwrap().prefix.inner() == rest {
->>>>>>> 737528ed
                             return drop_child(current, current.children.len() - 1);
                         } else {
                             current = current.children.last_mut().unwrap();
@@ -868,21 +830,4 @@
                 .finish()
         }
     }
-};
-
-#[cfg(test)]
-mod test {
-    use super::normalize_params;
-
-    #[test]
-    fn test_normalization() {
-        let path = "/users/:azda/test/:test";
-        let (a, b) = normalize_params(path.to_string().into_bytes()).unwrap();
-        let a1 = std::str::from_utf8(&a).unwrap();
-        let b1 = std::str::from_utf8(&b[0]).unwrap();
-        let b2 = std::str::from_utf8(&b[1]).unwrap();
-        assert_eq!(a1, "/users/:a/test/:b");
-        assert_eq!(b1, ":azda");
-        assert_eq!(b2, ":test");
-    }
-}+};